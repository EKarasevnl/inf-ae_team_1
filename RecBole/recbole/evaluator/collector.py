# @Time   : 2021/6/23
# @Author : Zihan Lin
# @Email  : zhlin@ruc.edu.cn

# UPDATE
# @Time   : 2021/7/18
# @Author : Zhichao Feng
# @email  : fzcbupt@gmail.com

"""
recbole.evaluator.collector
################################################
"""

from recbole.evaluator.register import Register
import torch
import pandas as pd
import copy


class DataStruct(object):
    def __init__(self):
        self._data_dict = {}

    def __getitem__(self, name: str):
        return self._data_dict[name]

    def __setitem__(self, name: str, value):
        self._data_dict[name] = value

    def __delitem__(self, name: str):
        self._data_dict.pop(name)

    def __contains__(self, key: str):
        return key in self._data_dict

    def get(self, name: str):
        if name not in self._data_dict:
            raise IndexError("Can not load the data without registration !")
        return self[name]

    def set(self, name: str, value):
        self._data_dict[name] = value

    def update_tensor(self, name: str, value: torch.Tensor):
        if name not in self._data_dict:
            self._data_dict[name] = value.clone().detach()
        else:
            if not isinstance(self._data_dict[name], torch.Tensor):
                raise ValueError("{} is not a tensor.".format(name))
            self._data_dict[name] = torch.cat(
                (self._data_dict[name], value.clone().detach()), dim=0
            )

    def __str__(self):
        data_info = "\nContaining:\n"
        for data_key in self._data_dict.keys():
            data_info += data_key + "\n"
        return data_info


class Collector(object):
    """The collector is used to collect the resource for evaluator.
    As the evaluation metrics are various, the needed resource not only contain the recommended result
    but also other resource from data and model. They all can be collected by the collector during the training
    and evaluation process.

    This class is only used in Trainer.

    """

    def __init__(self, config):
        self.config = config
        self.data_struct = DataStruct()
        self.register = Register(config)
        self.full = "full" in config["eval_args"]["mode"]
        self.topk = self.config["topk"]
        self.device = self.config["device"]
        

        self.item_df = pd.read_csv(
            self.config["ITEM_PATH"],
            delimiter="\t",
            header=0,
            engine="python",
            encoding="utf-8",
            on_bad_lines="warn",
        )

        self.inter_df = pd.read_csv(self.config["INTER_PATH"], delimiter='\t', header=0, engine='python', encoding='latin-1')

        self.item_df_id = self.item_df[self.config["item_id_field"]].unique()
        print(f"Num unique ids in inter_item_id: {self.item_df_id.size} || {self.item_df_id}")
        
        self.item_map_to_category = dict(
                zip(self.item_df[self.config["item_id_field"]].astype(int), self.item_df[self.config["category_id"]])
                )

    def _map_internal_to_original_ids(self, internal_ids, dataset):
        """Map internal item IDs back to original item IDs.
        
        Args:
            internal_ids (torch.Tensor): Tensor of internal item IDs
            dataset: Dataset object containing the field2id_token mapping
            
        Returns:
            torch.Tensor: Tensor of original item IDs as integers
        """
        # Get the item field name
        item_field = dataset.iid_field
        
        # Use field2id_token to map internal IDs to original tokens
        # field2id_token[item_field] contains the mapping from internal ID to original token
        id_to_token = dataset.field2id_token[item_field]
        
        # Convert internal IDs to original IDs
        original_ids = []
        for idx in internal_ids.flatten():
            if idx.item() < len(id_to_token):
                original_token = id_to_token[idx.item()]
                # Skip special tokens like [PAD]
                if original_token.startswith('[') and original_token.endswith(']'):
                    original_ids.append(0)
                else:
                    original_id = int(float(original_token))
                    original_ids.append(original_id)
            else:
                original_ids.append(0)  # Fallback for invalid indices
        
        return torch.tensor(original_ids, dtype=torch.long, device=internal_ids.device).reshape(internal_ids.shape)

    def data_collect(self, train_data):
        """Collect the evaluation resource from training data.
        Args:
            train_data (AbstractDataLoader): the training dataloader which contains the training data.

        """
        # Store dataset reference for ID mapping
        self._dataset_ref = train_data.dataset
        
        if self.register.need("data.num_items"):
            item_id = self.config["ITEM_ID_FIELD"]
            self.data_struct.set("data.num_items", train_data.dataset.num(item_id))
        if self.register.need("data.num_users"):
            user_id = self.config["USER_ID_FIELD"]
            self.data_struct.set("data.num_users", train_data.dataset.num(user_id))
        if self.register.need("data.count_items"):
            self.data_struct.set("data.count_items", train_data.dataset.item_counter)
        if self.register.need("data.count_users"):
            self.data_struct.set("data.count_users", train_data.dataset.user_counter)

    def _average_rank(self, scores):
        """Get the ranking of an ordered tensor, and take the average of the ranking for positions with equal values.

        Args:
            scores(tensor): an ordered tensor, with size of (N, )

        Returns:
            torch.Tensor: average_rank

        Example:
            >>> average_rank(tensor([[1,2,2,2,3,3,6],[2,2,2,2,4,5,5]]))
            tensor([[1.0000, 3.0000, 3.0000, 3.0000, 5.5000, 5.5000, 7.0000],
            [2.5000, 2.5000, 2.5000, 2.5000, 5.0000, 6.5000, 6.5000]])

        Reference:
            https://github.com/scipy/scipy/blob/v0.17.1/scipy/stats/stats.py#L5262-L5352

        """
        length, width = scores.shape
        true_tensor = torch.full(
            (length, 1), True, dtype=torch.bool, device=self.device
        )

        obs = torch.cat([true_tensor, scores[:, 1:] != scores[:, :-1]], dim=1)
        # bias added to dense
        bias = (
            torch.arange(0, length, device=self.device)
            .repeat(width)
            .reshape(width, -1)
            .transpose(1, 0)
            .reshape(-1)
        )
        dense = obs.view(-1).cumsum(0) + bias

        # cumulative counts of each unique value
        count = torch.where(torch.cat([obs, true_tensor], dim=1))[1]
        # get average rank
        avg_rank = 0.5 * (count[dense] + count[dense - 1] + 1).view(length, -1)

        return avg_rank

    def eval_batch_collect(
        self,
        scores_tensor: torch.Tensor,
        interaction,
        positive_u: torch.Tensor,
        positive_i: torch.Tensor,
    ):
        """Collect the evaluation resource from batched eval data and batched model output.
        Args:
            scores_tensor (Torch.Tensor): the output tensor of model with the shape of (N, )
            interaction(Interaction): batched eval data.
            positive_u(Torch.Tensor): the row index of positive items for each user.
            positive_i(Torch.Tensor): the positive item id for each user.
        """
        if self.register.need("rec.items"):
            # get topk
            _, topk_idx = torch.topk(
                scores_tensor, max(self.topk), dim=-1
            )  # n_users x k

            # Map internal IDs to original IDs
            topk_original_ids = self._map_internal_to_original_ids(topk_idx, self._dataset_ref)

            # Store both internal indices and original IDs
            self.data_struct.update_tensor("rec.items.internal", topk_idx)
            self.data_struct.update_tensor("rec.items.original", topk_original_ids)
            
            # For backward compatibility
            self.data_struct.update_tensor("rec.items", topk_idx)
        
        if self.register.need("rec.topk"):
            _, topk_idx = torch.topk(
                scores_tensor, max(self.topk), dim=-1
            )  # n_users x k
            pos_matrix = torch.zeros_like(scores_tensor, dtype=torch.int)
            pos_matrix[positive_u, positive_i] = 1
            pos_len_list = pos_matrix.sum(dim=1, keepdim=True)
            pos_idx = torch.gather(pos_matrix, dim=1, index=topk_idx)
            result = torch.cat((pos_idx, pos_len_list), dim=1)
            self.data_struct.update_tensor("rec.topk", result)

        if self.register.need("rec.meanrank"):
            desc_scores, desc_index = torch.sort(scores_tensor, dim=-1, descending=True)

            # get the index of positive items in the ranking list
            pos_matrix = torch.zeros_like(scores_tensor)
            pos_matrix[positive_u, positive_i] = 1
            pos_index = torch.gather(pos_matrix, dim=1, index=desc_index)

            avg_rank = self._average_rank(desc_scores)
            pos_rank_sum = torch.where(
                pos_index == 1, avg_rank, torch.zeros_like(avg_rank)
            ).sum(dim=-1, keepdim=True)

            pos_len_list = pos_matrix.sum(dim=1, keepdim=True)
            user_len_list = desc_scores.argmin(dim=1, keepdim=True)
            result = torch.cat((pos_rank_sum, user_len_list, pos_len_list), dim=1)
            self.data_struct.update_tensor("rec.meanrank", result)

        if self.register.need("rec.score"):
            self.data_struct.update_tensor("rec.score", scores_tensor)

        if self.register.need("rec.label"):
            self.label_field = self.config["LABEL_FIELD"]
            
            self.data_struct.update_tensor(
                "rec.label", interaction[self.label_field].to(self.device)
            )

<<<<<<< HEAD
        # if self.register.need("rec.label"):
        #     # Get global user ID for each row
        #     batch_user_id = interaction[self.config["USER_ID_FIELD"]].tolist()
        #     true_pos = {u: [] for u in batch_user_id}
        #     for u, i in zip(positive_u.tolist(), positive_i.tolist()):
        #         global_u = batch_user_id[u]
        #         true_pos[global_u].append(i)

        #     if "rec.label" not in self.data_struct:
        #         # One list per total user (known from training)
        #         num_total_users = self.data_struct.get("data.num_users")
        #         all_true_pos = [[] for _ in range(num_total_users)]
        #         for u, items in true_pos.items():
        #             all_true_pos[u] = items
        #         self.data_struct.set("rec.label", all_true_pos)
        #     else:
        #         existing = self.data_struct.get("rec.label")
        #         for u, items in true_pos.items():
        #             existing[u].extend(items)
        #         self.data_struct.set("rec.label", existing)

          # ------------------------------------------------------------------
        # Store each user's ground-truth items so metrics like PSP can
        # compute the per-user denominator (mPSP).  We build one list per
        # *global* user ID and keep extending it batch-by-batch.
        # ------------------------------------------------------------------
        if self.register.need("rec.label"):

            # ❶ Lazily create the master list-of-lists only once
            if "rec.label" not in self.data_struct:
                num_total_users = self.data_struct.get("data.num_users")
                self.data_struct.set("rec.label", [[] for _ in range(num_total_users)])

            rec_label = self.data_struct.get("rec.label")

            # ❷ Map local batch rows to global user IDs
            batch_user_id = interaction[self.config["USER_ID_FIELD"]].tolist()

            # ❸ Append the positive item of *every* user in this batch
            for local_u, item_id in zip(positive_u.tolist(), positive_i.tolist()):
                global_u = batch_user_id[local_u]
                rec_label[global_u].append(int(item_id))     # make sure it's plain int

            # ❹ Put it back (lists are mutable, but stay explicit)
            self.data_struct.set("rec.label", rec_label)

=======
        if self.register.need("data.group_key"):
            self.data_struct.set("data.group_key", self.config["group_key"])

        if self.register.need("data.group_map"):
            self.data_struct.set("data.group_map", self.item_map_to_category)
        
        if self.register.need("inter_id"):
            self.data_struct.set("inter_id", self.item_df_id)
>>>>>>> 4df3d54e

    def model_collect(self, model: torch.nn.Module):
        """Collect the evaluation resource from model.
        Args:
            model (nn.Module): the trained recommendation model.
        """
        pass

    def eval_collect(self, eval_pred: torch.Tensor, data_label: torch.Tensor):
        """Collect the evaluation resource from total output and label.
        It was designed for those models that can not predict with batch.
        Args:
            eval_pred (torch.Tensor): the output score tensor of model.
            data_label (torch.Tensor): the label tensor.
        """
        if self.register.need("rec.score"):
            self.data_struct.update_tensor("rec.score", eval_pred)

        if self.register.need("rec.label"):
            self.label_field = self.config["LABEL_FIELD"]
            self.data_struct.update_tensor("rec.label", data_label.to(self.device))

    def get_data_struct(self):
        """Get all the evaluation resource that been collected.
        And reset some of outdated resource.
        """
<<<<<<< HEAD
        for key in self.data_struct._data_dict:
            value = self.data_struct._data_dict[key]
            if isinstance(value, torch.Tensor):
                self.data_struct._data_dict[key] = value.cpu()

        returned_struct = copy.deepcopy(self.data_struct)
        for key in ["rec.topk", "rec.meanrank", "rec.score", "rec.items", "data.label", "rec.label"]:
=======
        for key, value in list(self.data_struct._data_dict.items()):
            if hasattr(value, "cpu"):
                self.data_struct._data_dict[key] = value.cpu()

        returned_struct = copy.deepcopy(self.data_struct)
        for key in ["rec.topk", "rec.meanrank", "rec.score", "rec.items", "rec.items.internal", "rec.items.original", "data.label"]:
>>>>>>> 4df3d54e
            if key in self.data_struct:
                del self.data_struct[key]
        return returned_struct<|MERGE_RESOLUTION|>--- conflicted
+++ resolved
@@ -252,14 +252,21 @@
         if self.register.need("rec.score"):
             self.data_struct.update_tensor("rec.score", scores_tensor)
 
-        if self.register.need("rec.label"):
+        if self.register.need("data.label"):
             self.label_field = self.config["LABEL_FIELD"]
-            
             self.data_struct.update_tensor(
-                "rec.label", interaction[self.label_field].to(self.device)
+                "data.label", interaction[self.label_field].to(self.device)
             )
-
-<<<<<<< HEAD
+        
+        if self.register.need("data.group_key"):
+            self.data_struct.set("data.group_key", self.config["group_key"])
+
+        if self.register.need("data.group_map"):
+            self.data_struct.set("data.group_map", self.item_map_to_category)
+        
+        if self.register.need("inter_id"):
+            self.data_struct.set("inter_id", self.item_df_id)
+
         # if self.register.need("rec.label"):
         #     # Get global user ID for each row
         #     batch_user_id = interaction[self.config["USER_ID_FIELD"]].tolist()
@@ -306,16 +313,53 @@
             # ❹ Put it back (lists are mutable, but stay explicit)
             self.data_struct.set("rec.label", rec_label)
 
-=======
-        if self.register.need("data.group_key"):
-            self.data_struct.set("data.group_key", self.config["group_key"])
-
-        if self.register.need("data.group_map"):
-            self.data_struct.set("data.group_map", self.item_map_to_category)
-        
-        if self.register.need("inter_id"):
-            self.data_struct.set("inter_id", self.item_df_id)
->>>>>>> 4df3d54e
+
+        # if self.register.need("rec.label"):
+        #     # Get global user ID for each row
+        #     batch_user_id = interaction[self.config["USER_ID_FIELD"]].tolist()
+        #     true_pos = {u: [] for u in batch_user_id}
+        #     for u, i in zip(positive_u.tolist(), positive_i.tolist()):
+        #         global_u = batch_user_id[u]
+        #         true_pos[global_u].append(i)
+
+        #     if "rec.label" not in self.data_struct:
+        #         # One list per total user (known from training)
+        #         num_total_users = self.data_struct.get("data.num_users")
+        #         all_true_pos = [[] for _ in range(num_total_users)]
+        #         for u, items in true_pos.items():
+        #             all_true_pos[u] = items
+        #         self.data_struct.set("rec.label", all_true_pos)
+        #     else:
+        #         existing = self.data_struct.get("rec.label")
+        #         for u, items in true_pos.items():
+        #             existing[u].extend(items)
+        #         self.data_struct.set("rec.label", existing)
+
+          # ------------------------------------------------------------------
+        # Store each user's ground-truth items so metrics like PSP can
+        # compute the per-user denominator (mPSP).  We build one list per
+        # *global* user ID and keep extending it batch-by-batch.
+        # ------------------------------------------------------------------
+        if self.register.need("rec.label"):
+
+            # ❶ Lazily create the master list-of-lists only once
+            if "rec.label" not in self.data_struct:
+                num_total_users = self.data_struct.get("data.num_users")
+                self.data_struct.set("rec.label", [[] for _ in range(num_total_users)])
+
+            rec_label = self.data_struct.get("rec.label")
+
+            # ❷ Map local batch rows to global user IDs
+            batch_user_id = interaction[self.config["USER_ID_FIELD"]].tolist()
+
+            # ❸ Append the positive item of *every* user in this batch
+            for local_u, item_id in zip(positive_u.tolist(), positive_i.tolist()):
+                global_u = batch_user_id[local_u]
+                rec_label[global_u].append(int(item_id))     # make sure it's plain int
+
+            # ❹ Put it back (lists are mutable, but stay explicit)
+            self.data_struct.set("rec.label", rec_label)
+
 
     def model_collect(self, model: torch.nn.Module):
         """Collect the evaluation resource from model.
@@ -342,22 +386,12 @@
         """Get all the evaluation resource that been collected.
         And reset some of outdated resource.
         """
-<<<<<<< HEAD
-        for key in self.data_struct._data_dict:
-            value = self.data_struct._data_dict[key]
-            if isinstance(value, torch.Tensor):
-                self.data_struct._data_dict[key] = value.cpu()
-
-        returned_struct = copy.deepcopy(self.data_struct)
-        for key in ["rec.topk", "rec.meanrank", "rec.score", "rec.items", "data.label", "rec.label"]:
-=======
         for key, value in list(self.data_struct._data_dict.items()):
             if hasattr(value, "cpu"):
                 self.data_struct._data_dict[key] = value.cpu()
 
         returned_struct = copy.deepcopy(self.data_struct)
-        for key in ["rec.topk", "rec.meanrank", "rec.score", "rec.items", "rec.items.internal", "rec.items.original", "data.label"]:
->>>>>>> 4df3d54e
+        for key in ["rec.topk", "rec.meanrank", "rec.score", "rec.items", "rec.items.internal", "rec.items.original", "data.label", "rec.label"]:
             if key in self.data_struct:
                 del self.data_struct[key]
         return returned_struct