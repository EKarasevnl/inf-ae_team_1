results/
<<<<<<< HEAD
slurm_out/
slurm_out_new/
log_tensorboard/
saved/
data/

=======
Recbole/dataset/
>>>>>>> 06a00080
# dont add RecBole dataset
*.item
*.inter
*.user

# Byte-compiled / optimized / DLL files
__pycache__/
*.py[cod]
*$py.class

# C extensions
*.so

# Distribution / packaging
.Python
build/
develop-eggs/
dist/
downloads/
eggs/
.eggs/
lib/
lib64/
parts/
sdist/
var/
wheels/
pip-wheel-metadata/
share/python-wheels/
*.egg-info/
.installed.cfg
*.egg
MANIFEST

# PyInstaller
#  Usually these files are written by a python script from a template
#  before PyInstaller builds the exe, so as to inject date/other infos into it.
*.manifest
*.spec

# Installer logs
pip-log.txt
pip-delete-this-directory.txt

# Unit test / coverage reports
htmlcov/
.tox/
.nox/
.coverage
.coverage.*
.cache
nosetests.xml
coverage.xml
*.cover
*.py,cover
.hypothesis/
.pytest_cache/

# Translations
*.mo
*.pot

# Django stuff:
*.log
local_settings.py
db.sqlite3
db.sqlite3-journal

# Flask stuff:
instance/
.webassets-cache

# Scrapy stuff:
.scrapy

# Sphinx documentation
docs/_build/

# PyBuilder
target/

# Jupyter Notebook
.ipynb_checkpoints

# IPython
profile_default/
ipython_config.py

# pyenv
.python-version

# pipenv
#   According to pypa/pipenv#598, it is recommended to include Pipfile.lock in version control.
#   However, in case of collaboration, if having platform-specific dependencies or dependencies
#   having no cross-platform support, pipenv may install dependencies that don't work, or not
#   install all needed dependencies.
#Pipfile.lock

# PEP 582; used by e.g. github.com/David-OConnor/pyflow
__pypackages__/

# Celery stuff
celerybeat-schedule
celerybeat.pid

# SageMath parsed files
*.sage.py

# Environments
.env
.venv
env/
venv/
ENV/
env.bak/
venv.bak/

# Spyder project settings
.spyderproject
.spyproject

# Rope project settings
.ropeproject

# mkdocs documentation
/site

# mypy
.mypy_cache/
.dmypy.json
dmypy.json

# Pyre type checker
.pyre/<|MERGE_RESOLUTION|>--- conflicted
+++ resolved
@@ -1,14 +1,10 @@
 results/
-<<<<<<< HEAD
 slurm_out/
 slurm_out_new/
 log_tensorboard/
 saved/
 data/
-
-=======
 Recbole/dataset/
->>>>>>> 06a00080
 # dont add RecBole dataset
 *.item
 *.inter
